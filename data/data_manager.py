'''
Created on Apr 25, 2019

@author: Javier Arroyo

This module contains the Data_Manager class with methods to add and  
access test case data within the resources folder of the
test case FMU.

'''

import matplotlib.pyplot as plt
import pandas as pd
import numpy as np
import zipfile
from scipy import interpolate
import warnings
import os
import json

class Data_Manager(object):
    ''' This class has the functionality to store and retrieve the data 
    into and from the resources folder of the test case FMU. 
    
    To store the data, it assumes csv files are within a Resources directory 
    located in the same directory as the FMU.  All csv files are searched for 
    columns with keys following the BOPTEST data convention specified in the 
    categories.json file.
    
    To retrieve the data, it loads timeseries data and kpis.json into the 
    TestCase object managing the FMU upon deployment and provides methods
    to retrieve it as needed for forecasting purposes or for KPI calculations.
    
    '''

    def __init__(self, testcase=None):
        '''Initialize the Data_Manager class.
        
        Parameters
        ----------
        testcase: BOPTEST TestCase object, default is None
            Used if loading or retrieving data from a test case FMU.
            Not used if compiling test case data into an FMU.
            Default is None.
        
        '''
        
        # Point to the test case object
        self.case = testcase
        
        # Find path to data directory
        data_dir = os.path.join(\
            os.path.split(os.path.split(os.path.abspath(__file__))[0])[0],
            'data')
        
        # Load possible data keys
        with open(os.path.join(data_dir,'categories.json'),'r') as f:
            self.categories = json.loads(f.read()) 
        
    def _append_csv_data(self):
        '''Append data from any .csv file within the Resources folder
        of the testcase. The .csv file must contain a 'time' column 
        in seconds from the beginning of the year and one of the 
        keys defined within categories.kpis. Other data without these
        keys will be neglected.
        
        '''
        
        # Find all data keys
        all_keys = [] # All data keys
        zon_keys = [] # Subset of data keys that allow a zone specifier 
        
        for category in self.categories:
            all_keys.extend(self.categories[category])
            if category in ['occupancy','internalGains','setpoints']:
                zon_keys.extend(self.categories[category])
        
        # Keep track of the data already appended to avoid duplication
        appended = {}
        
        # Search for .csv files in the resources folder
        for f in self.files:
            if f.endswith('.csv'):
<<<<<<< HEAD
                df = pd.read_csv(f)
                cols = df.keys()
                if 'time' in cols:
                    for col in cols.drop('time'):
                        # Raise error if col already appended
                        if col in appended.keys():
                            raise ReferenceError('{0} in multiple files within the Resources folder. These are: {1}, and {2}'.format(col, appended[col], f))
                        # Trim df from cols that are not in categories
                        elif not( (col in all_keys) or any(col.startswith(key) for key in zon_keys) ):
                            df.drop(col, inplace=True)
=======
                df = pd.read_csv(f, comment='#')
                keys = df.keys()
                if 'time' in keys:
                    for key in keys.drop('time'):
                        # Raise error if key already appended
                        if appended[key] is not None:
                            raise ReferenceError('{0} in multiple files within the Resources folder. These are: {1}, and {2}'.format(key, appended[key], f))
                        # Trim df from keys that are not in categories
                        elif key not in all_keys:
                            df.drop(key, inplace=True)
>>>>>>> ef8f92ec
                        else:
                            appended[col] = f
                    # Copy the trimmed df if any col found in categories
                    if len(df.keys())>0:
                        df.to_csv(f+'_trimmed', index=False)
                        file_name = os.path.split(f)[1]
                        self.z_fmu.write(f+'_trimmed', os.path.join('resources',
                                         file_name))
                        os.remove(f+'_trimmed')
                else:
                    warnings.warn('The following file does not have '\
                    'time column and therefore no data is going to '\
                    'be used from this file as test case data.', Warning) 
                    print(f)
                    
    def save_data_and_kpisjson(self, fmu_path):
        '''Store all of the .csv and kpis.json test case data within the 
        resources folder of the fmu.
        
        Parameters
        ----------       
        fmu_path : string
            Path to the fmu where the data is to be saved. The reason
            to not get this path from the tescase config file is 
            that this method is called by the parser before the test 
            case is created. 
        
        '''
        
        # Open the fmu zip file in append mode
        self.z_fmu = zipfile.ZipFile(fmu_path,'a')
        
        # Find the models directory
        models_dir = os.path.split(os.path.abspath(fmu_path))[0]
        
        # Find the Resources folder
        resources_dir = os.path.join(models_dir, 'Resources')
        
        if os.path.exists(resources_dir):
            # Find all files within Resources folder
            self.files = []
            for root, _, files in os.walk(resources_dir):
                for f in files:
                    self.files.append(os.path.join(root,f))   
            
            # Write a copy all .csv files within the fmu resources folder
            self._append_csv_data() 
        else:
            warnings.warn('No Resources folder found for this FMU, ' \
                          'No additional data will be stored within the FMU.')
        
        # Find the kpis.json path
        kpi_path = os.path.join(models_dir, 'kpis.json')
        
        # Write a copy of the kpis.json within the fmu resources folder
        if os.path.exists(kpi_path):
            self.z_fmu.write(kpi_path, 
                             os.path.join('resources', 'kpis.json'))
        else:
            warnings.warn('No kpis.json found for this test case, ' \
                          'use the parser to get this file or otherwise create it.')
                
        # Close the fmu
        self.z_fmu.close()
        
    def get_data(self, horizon=24*3600, interval=None, index=None, 
                 category=None, plot=False):
        '''Retrieve test case data from the fmu. The data
        is stored within the csv files that are 
        located in the resources folder of the test case fmu.
        
        Parameters
        ----------
        horizon : int, default is 24*3600
            Length of the requested forecast in seconds. By default one
            day will be used. 
        interval : int, default is None
            resampling time interval in seconds. If None,
            the test case step will be used instead.
        index : numpy array, default is None
            time vector for which the data points are requested.
            The interpolation is linear for the weather data
            and forward fill for the other data categories. If 
            index is None, the default case step is used as default. 
        category : string, default is None
            Type of data to retrieve from the test case.
            If None it will return all available test case
            data without filtering it by any category. 
            The possible options are specified at categories.json.
        plot : Boolean, default is False
            True if desired to plot the retrieved data
            
        Returns
        -------
        data: dict 
            Dictionary with the requested forecast data
            {<variable_name>:<variable_forecast_trajectory>}
            where <variable_name> is a string with the variable
            key and <variable_forecast_trajectory> is a list with
            the data values. 'time' is included as a variable
        
        Notes
        -----
        The loading and pre-processing of the data happens only 
        once (at load_data_and_kpisjson) to reduce the computational 
        load during the co-simulation
        
        '''
        
        # Filter the requested data columns
        if category is not None:
            cols = [col for col in self.case.data if \
                    any(col.startswith(key) for key in self.categories[category])]
            data_slice = self.case.data.loc[:,cols]
        else:
            data_slice = self.case.data
            
        # If no index use horizon and interval 
        if index is None:
            # Use the test case start time 
            start = self.case.start_time
            stop  = start + horizon
            # Use step if None interval provided
            if interval is None:
                interval=self.case.step
            # Define the index. Make sure last point is included if 
            # possible. If interval is not an exact divisor of stop,
            # the closest possible point under stop will be the end 
            # point in order to keep interval unchanged among index. 
            index = np.arange(start,stop+0.1,interval).astype(int)

        # Reindex to the desired index
        data_slice_reindexed = data_slice.reindex(index)
        
        for key in data_slice_reindexed.keys():
            # Use linear interpolation for continuous variables
            if key in self.categories['weather']:
                f = interpolate.interp1d(self.case.data.index,
                    self.case.data[key], kind='linear')
            # Use forward fill for discrete variables
            else:
                f = interpolate.interp1d(self.case.data.index,
                    self.case.data[key], kind='zero')
            data_slice_reindexed.loc[:,key] = f(index)
        
        if plot:
            if category is None:
                to_plot = data_slice_reindexed.keys()
            else: 
                to_plot = self.categories[category]
            for var in to_plot:
                data_slice_reindexed[var].plot()
                plt.legend()
                plt.show()
        
        # Reset the index to keep the 'time' column in the data
        # Transform data frame to dictionary
        return data_slice_reindexed.reset_index().to_dict('list')
    
    def load_data_and_kpisjson(self):
        '''Load the data and kpis.json from the resources folder of the fmu 
        into the test case object.  The data is resampled according to the 
        minimum sampling rate, where weather is linearly interpolated and 
        schedules use a forward-fill.
        
        '''
        
        # Point to the fmu zip file
        z_fmu = zipfile.ZipFile(self.case.fmupath, 'r')
        # The following will work in any OS because the zip format 
        # specifies a forward slash.
        
        # Load kpi json
        json_str = z_fmu.open('resources/kpis.json').read()
        self.case.kpi_json = json.loads(json_str)
        
        # Find the test case data files
        files = []
        for f in z_fmu.namelist():
            if f.startswith('resources/') and f.endswith('.csv'):
                files.append(f)
        
        # Find the minimum sampling resolution
        sampling = 3600. 
        for f in files:
            df = pd.read_csv(z_fmu.open(f), comment='#')
            if 'time' in df.keys():
                new_sampling = df.iloc[1]['time']-df.iloc[0]['time']
                if new_sampling<sampling:
                    sampling=new_sampling
                    
        # Define the index for one year with the minimum sampling found
        index = np.linspace(0.,3.1536e+7,int(3.1536e+7/sampling+1),dtype='int')
        
        # Find all data keys
        all_keys = [] # All data keys
        zon_keys = [] # Subset of data keys that allow a zone specifier 
        
        for category in self.categories:
            all_keys.extend(self.categories[category])
            if category in ['occupancy','internalGains','setpoints']:
                zon_keys.extend(self.categories[category])
        
        # Initialize test case data frame
        self.case.data = \
            pd.DataFrame(index=index).rename_axis('time')
        
        # Load the test case data
        for f in files:
<<<<<<< HEAD
            df = pd.read_csv(z_fmu.open(f))
            cols = df.keys()
            if 'time' in cols:
                for col in cols.drop('time'):
=======
            df = pd.read_csv(z_fmu.open(f), comment='#')
            keys = df.keys()
            if 'time' in keys:
                for key in keys.drop('time'):
>>>>>>> ef8f92ec
                    for category in self.categories:
                        # Use linear interpolation for continuous variables
                        if any(col.startswith(key) for key in self.categories['weather']):
                            g = interpolate.interp1d(df['time'],df[col], 
                                kind='linear')
                            self.case.data.loc[:,col] = \
                                g(self.case.data.index)
                        # Use forward fill for discrete variables
                        elif any(col.startswith(key) for key in self.categories[category]):
                            g = interpolate.interp1d(df['time'],df[col], 
                                kind='zero')
                            self.case.data.loc[:,col] = \
                                g(self.case.data.index)
            else:
                warnings.warn('The following file does not have '\
                'time column and therefore no data is going to '\
                'be used from this file as test case data.', Warning) 
                print(f)
        
        # Close the fmu
        z_fmu.close()        
        
        # Convert any string formatted numbers to floats.
        self.case.data = self.case.data.applymap(float)

        
if __name__ == "__main__":
    import sys
    case_dir = os.path.join(\
        os.path.split(os.path.split(os.path.abspath(__file__))[0])[0], 
        'testcase2')
    # Append the case directory to see the config file
    sys.path.append(case_dir)
    
    from testcase import TestCase
    case=TestCase()
    man = Data_Manager(case)
    data=man.get_data()
        <|MERGE_RESOLUTION|>--- conflicted
+++ resolved
@@ -81,8 +81,7 @@
         # Search for .csv files in the resources folder
         for f in self.files:
             if f.endswith('.csv'):
-<<<<<<< HEAD
-                df = pd.read_csv(f)
+                df = pd.read_csv(f, comment='#')
                 cols = df.keys()
                 if 'time' in cols:
                     for col in cols.drop('time'):
@@ -92,18 +91,6 @@
                         # Trim df from cols that are not in categories
                         elif not( (col in all_keys) or any(col.startswith(key) for key in zon_keys) ):
                             df.drop(col, inplace=True)
-=======
-                df = pd.read_csv(f, comment='#')
-                keys = df.keys()
-                if 'time' in keys:
-                    for key in keys.drop('time'):
-                        # Raise error if key already appended
-                        if appended[key] is not None:
-                            raise ReferenceError('{0} in multiple files within the Resources folder. These are: {1}, and {2}'.format(key, appended[key], f))
-                        # Trim df from keys that are not in categories
-                        elif key not in all_keys:
-                            df.drop(key, inplace=True)
->>>>>>> ef8f92ec
                         else:
                             appended[col] = f
                     # Copy the trimmed df if any col found in categories
@@ -313,17 +300,10 @@
         
         # Load the test case data
         for f in files:
-<<<<<<< HEAD
             df = pd.read_csv(z_fmu.open(f))
             cols = df.keys()
             if 'time' in cols:
                 for col in cols.drop('time'):
-=======
-            df = pd.read_csv(z_fmu.open(f), comment='#')
-            keys = df.keys()
-            if 'time' in keys:
-                for key in keys.drop('time'):
->>>>>>> ef8f92ec
                     for category in self.categories:
                         # Use linear interpolation for continuous variables
                         if any(col.startswith(key) for key in self.categories['weather']):
