--- conflicted
+++ resolved
@@ -10,11 +10,8 @@
 
 """
 
-<<<<<<< HEAD
-from parser import parser_functions
-=======
 from parsing import parser
->>>>>>> 73320c3f
+
 
 def compile_fmu():
     '''Compile the fmu.
@@ -34,7 +31,7 @@
     
     # COMPILE FMU
     # -----------
-    fmupath = parser_functions.export_fmu(modelpath, [mopath])
+    fmupath = parser.export_fmu(modelpath, [mopath])
     # -----------
     
     return fmupath
