# -*- coding: utf-8 -*-
"""
This module contains testing utilities used throughout test scripts, including
common functions and partial classes.

"""

import os
import requests
import unittest
import numpy as np
import json
import pandas as pd

def get_root_path():
    '''Returns the path to the root repository directory.
    
    '''
    
    testing_path = os.path.dirname(os.path.realpath(__file__));
    root_path = os.path.split(testing_path)[0]
    
    return root_path;

def clean_up(dir_path):
    '''Cleans up the .fmu, .mo, .txt, .mat, .json files from directory.

    Parameters
    ----------
    dir_path : str
        Directory path to clean up
        
    '''

    files = os.listdir(dir_path)
    for f in files:
        if f.endswith('.fmu') or f.endswith('.mo') or f.endswith('.txt') or f.endswith('.mat') or f.endswith('.json'):
            os.remove(os.path.join(dir_path, f))
            
def run_tests(test_file_name):
    '''Run tests and save results for specified test file.
    
    Parameters
    ----------
    test_file_name : str
        Test file name (ends in .py)
    
    '''

    # Load tests
    test_loader = unittest.TestLoader()
    suite = test_loader.discover(os.path.join(get_root_path(),'testing'), pattern = test_file_name)
    num_cases = suite.countTestCases()
    # Run tests
    print('\nFound {0} tests to run in {1}.\n\nRunning...'.format(num_cases, test_file_name))
    result = unittest.TextTestRunner(verbosity = 1).run(suite);
    # Parse and save results
    num_failures = len(result.failures)
    num_errors = len(result.errors)
    num_passed = num_cases - num_errors - num_failures
    log_json = {'TestFile':test_file_name, 'NCases':num_cases, 'NPassed':num_passed, 'NErrors':num_errors, 'NFailures':num_failures, 'Failures':{}, 'Errors':{}}
    for i, failure in enumerate(result.failures):
        log_json['Failures'][i]= failure[1]
    for i, error in enumerate(result.errors):
        log_json['Errors'][i]= error[1]
    log_file = os.path.splitext(test_file_name)[0] + '.log'
    with open(os.path.join(get_root_path(),'testing',log_file), 'w') as f:
        json.dump(log_json, f)
                
class partialTimeseries(object):
    '''This partial class implements common API testing timeseries data.
    
    '''
    
    def compare_ref_timeseries_df(self, df, ref_filepath):
        '''Compare a timeseries dataframe to a reference csv.
        
        Parameters
        ----------
        df : pandas DataFrame
            Test dataframe with "time" as index.
        ref_filepath : str
            Reference file path relative to testing directory.
            
        Returns
        -------
        None
        
        '''
        
        # Check time is index
        assert(df.index.name == 'time')
        # Perform test
        if os.path.exists(ref_filepath):
            # If reference exists, check it
            df_ref = pd.read_csv(ref_filepath, index_col='time')           
            for key in df.columns:
                y_test = self.create_test_points(df[key]).get_values()
                y_ref = self.create_test_points(df_ref[key]).get_values()
                results = self.check_trajectory(y_test, y_ref)
                self.assertTrue(results['Pass'], '{0} Key is {1}.'.format(results['Message'],key))
        else:
            # Otherwise, save as reference
            df.to_csv(ref_filepath)
            
        return None
    
    def check_trajectory(self, y_test, y_ref):
        '''Check a numeric trajectory against a reference with a tolerance.
        
        Parameters
        ----------
        y_test : list-like of numerics
            Test trajectory
        y_ref : list-like of numerics
            Reference trajectory
            
        Returns
        -------
        result : dict
            Dictionary of result of check.
            {'Pass' : bool, True if ErrorMax <= tol, False otherwise.
             'ErrorMax' : float or None, Maximum error, None if fail length check
             'IndexMax' : int or None, Index of maximum error,None if fail length check
             'Message' : str or None, Message if failed check, None if passed.
            }
        
        '''
    
        # Set tolerance
        tol = 1e-3
        # Initialize return dictionary
        result =  {'Pass' : True,
                   'ErrorMax' : None,
                   'IndexMax' : None,
                   'Message' : None}
        # First, check that trajectories are same length
        if len(y_test) != len(y_ref):
            result['Pass'] = False
            result['Message'] = 'Test and reference trajectory not the same length.'
        else:
            # Initialize error arrays
            err_abs = np.zeros(len(y_ref))
            err_rel = np.zeros(len(y_ref))
            err_fun = np.zeros(len(y_ref))
            # Calculate errors
            for i in range(len(y_ref)):
                # Absolute error
                err_abs[i] = np.absolute(y_test[i] - y_ref[i])
                # Relative error
                if (abs(y_ref[i]) > 10 * tol):
                    err_rel[i] = err_abs[i] / abs(y_ref[i])
                else:
                    err_rel[i] = 0
                # Total error
                err_fun[i] = err_abs[i] + err_rel[i]
                # Assess error
                err_max = max(err_fun);
                i_max = np.argmax(err_fun);
                if err_max > tol:
                    result['Pass'] = False
                    result['ErrorMax'] = err_max,
                    result['IndexMax'] = i_max,
                    result['Message'] = 'Max error ({0}) in trajectory greater than tolerance ({1}) at index {2}. y_test: {3}, y_ref:{4}'.format(err_max, tol, i_max, y_test[i_max], y_ref[i_max])
        
        return result
    
    def create_test_points(self, s,n=500):
        '''Create interpolated points to test of a certain number.
        
        Useful to reduce number of points to test and to avoid failed tests from
        event times being slightly different.
    
        Parameters
        ----------
        s : pandas Series
            Series containing test points to create, with index as time floats.
        n : int, optional
            Number of points to create
            Default is 500
            
        Returns
        -------
        s_test : pandas Series
            Series containing interpolated data    
    
        '''
        
        # Get data
        data = s.get_values()
        index = s.index.values
        # Make interpolated index
        t_min = index.min()
        t_max = index.max()
        t = np.linspace(t_min, t_max, n)
        # Interpolate data
        data_interp = np.interp(t,index,data)
        # Use at most 8 significant digits
        data_interp = [ float('{:.8g}'.format(x)) for x in data_interp ]
        # Make Series
        s_test = pd.Series(data=data_interp, index=t)
        
        return s_test

class partialTestAPI(partialTimeseries):
    '''This partial class implements common API tests for test cases.
    
    References to self attributes for the tests should be set in the setUp 
    method of the particular testclass test.  They are:

    url : str
        URL to deployed testcase.
    name_ref : str
        Name given to test
    inputs_ref : list of str
        List of names of inputs
    measurements_ref : list of str
        List of names of measurements
    step_ref : numeric
        Default simulation step
    
    '''
    
    def test_get_name(self):
        '''Test getting the name of test.
        
        '''

        name = requests.get('{0}/name'.format(self.url)).json()
        self.assertEqual(name, self.name_ref)
        
    def test_get_inputs(self):
        '''Test getting the input list of tests.
        
        '''
        
        inputs = requests.get('{0}/inputs'.format(self.url)).json()
        self.assertEqual(len(inputs), len(self.inputs_ref))
        for inp in inputs:
            self.assertTrue(inp in self.inputs_ref)
            self.assertTrue(inputs[inp]['Unit'] == self.inputs_ref[inp]['Unit'])
            self.assertTrue(inputs[inp]['Description'] == self.inputs_ref[inp]['Description'])
            self.assertTrue(inputs[inp]['Minimum'] == self.inputs_ref[inp]['Minimum'])
            self.assertTrue(inputs[inp]['Maximum'] == self.inputs_ref[inp]['Maximum'])

    def test_get_measurements(self):
        '''Test getting the measurement list of test.
        
        '''

        measurements = requests.get('{0}/measurements'.format(self.url)).json()
        self.assertEqual(len(measurements), len(self.measurements_ref))
        for measurement in measurements:
            self.assertTrue(measurement in self.measurements_ref)
            self.assertTrue(measurements[measurement]['Unit'] == self.measurements_ref[measurement]['Unit'])
            self.assertTrue(measurements[measurement]['Description'] == self.measurements_ref[measurement]['Description'])
            self.assertTrue(measurements[measurement]['Minimum'] == self.measurements_ref[measurement]['Minimum'])
            self.assertTrue(measurements[measurement]['Maximum'] == self.measurements_ref[measurement]['Maximum'])

    def test_get_step(self):
        '''Test getting the communication step of test.
        
        '''

        step = requests.get('{0}/step'.format(self.url)).json()
        self.assertEqual(step, self.step_ref)
        
    def test_set_step(self):
        '''Test setting the communication step of test.
        
        '''

        step = 101
        requests.put('{0}/step'.format(self.url), data={'step':step})
        step_set = requests.get('{0}/step'.format(self.url)).json()
        self.assertEqual(step, step_set)
        requests.put('{0}/step'.format(self.url), data={'step':self.step_ref})
        
    def test_reset(self):
        '''Test reseting of test.
        
        '''

        # Get current step
        step = requests.get('{0}/step'.format(self.url))
        # Get reference results at 2nd day
        requests.put('{0}/reset'.format(self.url), data={'start_time':0, 'warmup_period':0})
        requests.put('{0}/step'.format(self.url), data={'step':2*24*3600})
        y_ref = requests.post('{0}/advance'.format(self.url),data = {}).json()
        # Reset to 1st day
        requests.put('{0}/reset'.format(self.url), data={'start_time':1*24*3600, 'warmup_period':1*24*3600})
        # Check results are empty again
        y = requests.get('{0}/results'.format(self.url)).json()
        for key in y.keys():
            for var in y[key].keys():
                self.assertEqual(len(y[key][var]), 0)
        # Advance to 2nd day
        requests.put('{0}/step'.format(self.url), data={'step':1*24*3600})
        y = requests.post('{0}/advance'.format(self.url),data = {}).json()
        # Check results
        for key in y.keys():
            self.assertAlmostEqual(y[key], y_ref[key], places=3)
        # Set step back to step
        requests.put('{0}/step'.format(self.url), data={'step':step})

    def test_advance_no_data(self):
        '''Test advancing of simulation with no input data.

        This is a basic test of functionality.  
        Tests for advancing with overwriting are done in the example tests.

        '''

        requests.put('{0}/reset'.format(self.url), data={'start_time':0, 'warmup_period':0})
        y = requests.post('{0}/advance'.format(self.url), data=dict()).json()
        for key in y.keys():
            self.assertAlmostEqual(y[key], self.y_ref[key], places=3)

    def test_advance_false_overwrite(self):
        '''Test advancing of simulation with overwriting as false.

        This is a basic test of functionality.  
        Tests for advancing with overwriting are done in the example tests.

        '''

        requests.put('{0}/reset'.format(self.url), data={'start_time':0, 'warmup_period':0})
        if self.name == 'testcase1':
            u = {'oveAct_activate':0, 'oveAct_u':1500}
        elif self.name == 'testcase2':
            u = {'oveTSetRooHea_activate':0, 'oveTSetRooHea_u':273.15+22}
<<<<<<< HEAD
        requests.put('{0}/reset'.format(self.url), data={'start_time':0, 'warmup_period':0})
=======
        elif self.name == 'testcase3':
            u = {'oveActNor_activate':0, 'oveActNor_u':1500,
                 'oveActSou_activate':0, 'oveActSou_u':1500}
        requests.put('{0}/reset'.format(self.url))
>>>>>>> 95221ca2
        y = requests.post('{0}/advance'.format(self.url), data=u).json()
        for key in y.keys():
            self.assertAlmostEqual(y[key], self.y_ref[key], places=3)

    def test_get_forecast_default(self):
        '''Check that the forecaster is able to retrieve the data.
        
        Default forecast parameters for testcase used.

        '''

        requests.put('{0}/reset'.format(self.url), data={'start_time':0, 'warmup_period':0})
        
        # Test case forecast
        forecast = requests.get('{0}/forecast'.format(self.url)).json()
        
        # Set reference file path
        ref_filepath = self.forecast_default_ref
        
        # Check the forecast
        df_forecaster = pd.DataFrame(forecast).set_index('time')

        self.compare_ref_timeseries_df(df_forecaster, ref_filepath)
        
    def test_put_and_get_parameters(self):
        '''Check PUT and GET of forecast settings.

        '''

        # Set forecast parameters
        ret = requests.put('{0}/forecast_parameters'.format(self.url), 
                           data=self.forecast_parameters_ref)
        
        # Get forecast parameters
        forecast_parameters = requests.get('{0}/forecast_parameters'.format(self.url)).json()
        
        # Check the forecast parameters
        self.assertDictEqual(forecast_parameters, self.forecast_parameters_ref)
        # Check the return on the put request
        self.assertDictEqual(ret.json(), self.forecast_parameters_ref)
        
    def test_get_forecast_with_parameters(self):
        '''Check that the forecaster is able to retrieve the data.
        
        Custom forecast parameters used.
        
        '''  

        requests.put('{0}/reset'.format(self.url), data={'start_time':0, 'warmup_period':0})
        
        # Set forecast parameters
        requests.put('{0}/forecast_parameters'.format(self.url), 
                     data=self.forecast_parameters_ref)
        
        # Test case forecast
        forecast = requests.get('{0}/forecast'.format(self.url)).json()
        
        # Set reference file path
        ref_filepath = self.forecast_with_parameters_ref
        
        # Check the forecast
        df_forecaster = pd.DataFrame(forecast).set_index('time')

        self.compare_ref_timeseries_df(df_forecaster, ref_filepath)<|MERGE_RESOLUTION|>--- conflicted
+++ resolved
@@ -324,19 +324,14 @@
 
         '''
 
-        requests.put('{0}/reset'.format(self.url), data={'start_time':0, 'warmup_period':0})
         if self.name == 'testcase1':
             u = {'oveAct_activate':0, 'oveAct_u':1500}
         elif self.name == 'testcase2':
             u = {'oveTSetRooHea_activate':0, 'oveTSetRooHea_u':273.15+22}
-<<<<<<< HEAD
-        requests.put('{0}/reset'.format(self.url), data={'start_time':0, 'warmup_period':0})
-=======
         elif self.name == 'testcase3':
             u = {'oveActNor_activate':0, 'oveActNor_u':1500,
                  'oveActSou_activate':0, 'oveActSou_u':1500}
-        requests.put('{0}/reset'.format(self.url))
->>>>>>> 95221ca2
+        requests.put('{0}/reset'.format(self.url), data={'start_time':0, 'warmup_period':0})
         y = requests.post('{0}/advance'.format(self.url), data=u).json()
         for key in y.keys():
             self.assertAlmostEqual(y[key], self.y_ref[key], places=3)
